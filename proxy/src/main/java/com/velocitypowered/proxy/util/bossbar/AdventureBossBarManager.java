/*
 * Copyright (C) 2018 Velocity Contributors
 *
 * This program is free software: you can redistribute it and/or modify
 * it under the terms of the GNU General Public License as published by
 * the Free Software Foundation, either version 3 of the License, or
 * (at your option) any later version.
 *
 * This program is distributed in the hope that it will be useful,
 * but WITHOUT ANY WARRANTY; without even the implied warranty of
 * MERCHANTABILITY or FITNESS FOR A PARTICULAR PURPOSE.  See the
 * GNU General Public License for more details.
 *
 * You should have received a copy of the GNU General Public License
 * along with this program.  If not, see <https://www.gnu.org/licenses/>.
 */

package com.velocitypowered.proxy.util.bossbar;

import com.google.common.collect.MapMaker;
import com.velocitypowered.api.network.ProtocolVersion;
import com.velocitypowered.proxy.connection.client.ConnectedPlayer;
import com.velocitypowered.proxy.network.ProtocolUtils;
import com.velocitypowered.proxy.network.packet.clientbound.ClientboundBossBarPacket;
import com.velocitypowered.proxy.util.collect.Enum2IntMap;
import com.velocitypowered.proxy.util.concurrent.Once;
import java.util.Collections;
import java.util.Map;
import java.util.Set;
import java.util.UUID;
import net.kyori.adventure.bossbar.BossBar;
import net.kyori.adventure.bossbar.BossBar.Color;
import net.kyori.adventure.bossbar.BossBar.Flag;
import net.kyori.adventure.bossbar.BossBar.Overlay;
import net.kyori.adventure.text.Component;
import org.checkerframework.checker.nullness.qual.NonNull;
import org.checkerframework.checker.nullness.qual.Nullable;

/**
 * Manages all boss bars known to the proxy.
 */
public class AdventureBossBarManager implements BossBar.Listener {
  private static final Enum2IntMap<Color> COLORS_TO_PROTOCOL =
      new Enum2IntMap.Builder<>(Color.class)
          .put(Color.PINK, 0)
          .put(Color.BLUE, 1)
          .put(Color.RED, 2)
          .put(Color.GREEN, 3)
          .put(Color.YELLOW, 4)
          .put(Color.PURPLE, 5)
          .put(Color.WHITE, 6)
          .build();
  private static final Enum2IntMap<Overlay> OVERLAY_TO_PROTOCOL =
      new Enum2IntMap.Builder<>(Overlay.class)
          .put(Overlay.PROGRESS, 0)
          .put(Overlay.NOTCHED_6, 1)
          .put(Overlay.NOTCHED_10, 2)
          .put(Overlay.NOTCHED_12, 3)
          .put(Overlay.NOTCHED_20, 4)
          .build();
  private static final Enum2IntMap<Flag> FLAG_BITS_TO_PROTOCOL =
      new Enum2IntMap.Builder<>(Flag.class)
          .put(Flag.DARKEN_SCREEN, 0x1)
          .put(Flag.PLAY_BOSS_MUSIC, 0x2)
          .put(Flag.CREATE_WORLD_FOG, 0x4)
          .build();
  private final Map<BossBar, BossBarHolder> bars;

  public AdventureBossBarManager() {
    this.bars = new MapMaker().weakKeys().makeMap();
  }

  private @Nullable BossBarHolder getHandler(BossBar bar) {
    return this.bars.get(bar);
  }

  private BossBarHolder getOrCreateHandler(BossBar bar) {
    BossBarHolder holder = this.bars.computeIfAbsent(bar, k -> new BossBarHolder(bar));
    holder.register();
    return holder;
  }

  /**
   * Called when a player disconnects from the proxy. Removes the player from any boss bar
   * subscriptions.
   *
   * @param player the player to remove
   */
  public void onDisconnect(ConnectedPlayer player) {
    for (BossBarHolder holder : bars.values()) {
      holder.subscribers.remove(player);
    }
  }

  /**
   * Adds the specified player to the boss bar's viewers and spawns the boss bar, registering the
   * boss bar if needed.
   * @param player the intended viewer
   * @param bar the boss bar to show
   */
  public void addBossBar(ConnectedPlayer player, BossBar bar) {
    BossBarHolder holder = this.getOrCreateHandler(bar);
    if (holder.subscribers.add(player)) {
      player.getConnection().write(holder.createAddPacket(player.getProtocolVersion()));
    }
  }

  /**
   * Removes the specified player to the boss bar's viewers and despawns the boss bar.
   * @param player the intended viewer
   * @param bar the boss bar to hide
   */
  public void removeBossBar(ConnectedPlayer player, BossBar bar) {
    BossBarHolder holder = this.getHandler(bar);
    if (holder != null && holder.subscribers.remove(player)) {
      player.getConnection().write(holder.createRemovePacket());
    }
  }

  @Override
  public void bossBarNameChanged(@NonNull BossBar bar, @NonNull Component oldName,
      @NonNull Component newName) {
    BossBarHolder holder = this.getHandler(bar);
    if (holder == null) {
      return;
    }
    ClientboundBossBarPacket pre116Packet = holder.createTitleUpdate(
        newName, ProtocolVersion.MINECRAFT_1_15_2);
    ClientboundBossBarPacket rgbPacket = holder.createTitleUpdate(
        newName, ProtocolVersion.MINECRAFT_1_16);
    for (ConnectedPlayer player : holder.subscribers) {
      if (player.getProtocolVersion().gte(ProtocolVersion.MINECRAFT_1_16)) {
        player.getConnection().write(rgbPacket);
      } else {
        player.getConnection().write(pre116Packet);
      }
    }
  }

  @Override
  public void bossBarPercentChanged(@NonNull BossBar bar, float oldPercent, float newPercent) {
    BossBarHolder holder = this.getHandler(bar);
    if (holder == null) {
      return;
    }
    ClientboundBossBarPacket packet = holder
        .createPercentUpdate(newPercent);
    for (ConnectedPlayer player : holder.subscribers) {
      player.getConnection().write(packet);
    }
  }

  @Override
  public void bossBarColorChanged(@NonNull BossBar bar, @NonNull Color oldColor,
      @NonNull Color newColor) {
    BossBarHolder holder = this.getHandler(bar);
    if (holder == null) {
      return;
    }
    ClientboundBossBarPacket packet = holder.createColorUpdate(newColor);
    for (ConnectedPlayer player : holder.subscribers) {
      player.getConnection().write(packet);
    }
  }

  @Override
  public void bossBarOverlayChanged(@NonNull BossBar bar, @NonNull Overlay oldOverlay,
      @NonNull Overlay newOverlay) {
    BossBarHolder holder = this.getHandler(bar);
    if (holder == null) {
      return;
    }
    ClientboundBossBarPacket packet = holder
        .createOverlayUpdate(newOverlay);
    for (ConnectedPlayer player : holder.subscribers) {
      player.getConnection().write(packet);
    }
  }

  @Override
  public void bossBarFlagsChanged(@NonNull BossBar bar, @NonNull Set<Flag> added,
      @NonNull Set<Flag> removed) {
    BossBarHolder holder = this.getHandler(bar);
    if (holder == null) {
      return;
    }
    ClientboundBossBarPacket packet = holder.createFlagsUpdate();
    for (ConnectedPlayer player : holder.subscribers) {
      player.getConnection().write(packet);
    }
  }

  private class BossBarHolder {
    private final UUID id = UUID.randomUUID();
    private final BossBar bar;
    private final Set<ConnectedPlayer> subscribers = Collections.newSetFromMap(
        new MapMaker().weakKeys().makeMap());
    private final Once registrationOnce = new Once();

    BossBarHolder(BossBar bar) {
      this.bar = bar;
    }

    void register() {
      registrationOnce.run(() -> this.bar.addListener(AdventureBossBarManager.this));
    }

    ClientboundBossBarPacket createRemovePacket() {
      return ClientboundBossBarPacket.createRemovePacket(this.id);
    }

    ClientboundBossBarPacket createAddPacket(ProtocolVersion version) {
      ClientboundBossBarPacket packet = new ClientboundBossBarPacket();
      packet.setUuid(this.id);
      packet.setAction(ClientboundBossBarPacket.ADD);
      packet.setName(ProtocolUtils.getJsonChatSerializer(version).serialize(bar.name()));
      packet.setColor(COLORS_TO_PROTOCOL.get(bar.color()));
      packet.setOverlay(OVERLAY_TO_PROTOCOL.get(bar.overlay()));
      packet.setPercent(bar.progress());
      packet.setFlags(serializeFlags(bar.flags()));
      return packet;
    }

    ClientboundBossBarPacket createPercentUpdate(float newPercent) {
      ClientboundBossBarPacket packet = new ClientboundBossBarPacket();
      packet.setUuid(this.id);
      packet.setAction(ClientboundBossBarPacket.UPDATE_PERCENT);
      packet.setPercent(newPercent);
      return packet;
    }

    ClientboundBossBarPacket createColorUpdate(Color color) {
      ClientboundBossBarPacket packet = new ClientboundBossBarPacket();
      packet.setUuid(this.id);
<<<<<<< HEAD
      packet.setAction(ClientboundBossBarPacket.UPDATE_NAME);
=======
      packet.setAction(com.velocitypowered.proxy.protocol.packet.BossBar.UPDATE_STYLE);
>>>>>>> f1cb3eb1
      packet.setColor(COLORS_TO_PROTOCOL.get(color));
      packet.setOverlay(OVERLAY_TO_PROTOCOL.get(bar.overlay()));
      packet.setFlags(serializeFlags(bar.flags()));
      return packet;
    }

    ClientboundBossBarPacket createTitleUpdate(Component name,
                                               ProtocolVersion version) {
      ClientboundBossBarPacket packet = new ClientboundBossBarPacket();
      packet.setUuid(this.id);
      packet.setAction(ClientboundBossBarPacket.UPDATE_NAME);
      packet.setName(ProtocolUtils.getJsonChatSerializer(version).serialize(name));
      return packet;
    }

    ClientboundBossBarPacket createFlagsUpdate() {
      return createFlagsUpdate(bar.flags());
    }

    ClientboundBossBarPacket createFlagsUpdate(Set<Flag> newFlags) {
      ClientboundBossBarPacket packet = new ClientboundBossBarPacket();
      packet.setUuid(this.id);
      packet.setAction(ClientboundBossBarPacket.UPDATE_PROPERTIES);
      packet.setColor(COLORS_TO_PROTOCOL.get(this.bar.color()));
      packet.setFlags(this.serializeFlags(newFlags));
      return packet;
    }

    ClientboundBossBarPacket createOverlayUpdate(Overlay overlay) {
      ClientboundBossBarPacket packet = new ClientboundBossBarPacket();
      packet.setUuid(this.id);
<<<<<<< HEAD
      packet.setAction(ClientboundBossBarPacket.UPDATE_PROPERTIES);
=======
      packet.setAction(com.velocitypowered.proxy.protocol.packet.BossBar.UPDATE_STYLE);
      packet.setColor(COLORS_TO_PROTOCOL.get(bar.color()));
>>>>>>> f1cb3eb1
      packet.setOverlay(OVERLAY_TO_PROTOCOL.get(overlay));
      return packet;
    }

    private byte serializeFlags(Set<Flag> flags) {
      byte val = 0x0;
      for (Flag flag : flags) {
        val |= FLAG_BITS_TO_PROTOCOL.get(flag);
      }
      return val;
    }
  }
}<|MERGE_RESOLUTION|>--- conflicted
+++ resolved
@@ -232,11 +232,7 @@
     ClientboundBossBarPacket createColorUpdate(Color color) {
       ClientboundBossBarPacket packet = new ClientboundBossBarPacket();
       packet.setUuid(this.id);
-<<<<<<< HEAD
-      packet.setAction(ClientboundBossBarPacket.UPDATE_NAME);
-=======
-      packet.setAction(com.velocitypowered.proxy.protocol.packet.BossBar.UPDATE_STYLE);
->>>>>>> f1cb3eb1
+      packet.setAction(ClientboundBossBarPacket.UPDATE_STYLE);
       packet.setColor(COLORS_TO_PROTOCOL.get(color));
       packet.setOverlay(OVERLAY_TO_PROTOCOL.get(bar.overlay()));
       packet.setFlags(serializeFlags(bar.flags()));
@@ -268,12 +264,8 @@
     ClientboundBossBarPacket createOverlayUpdate(Overlay overlay) {
       ClientboundBossBarPacket packet = new ClientboundBossBarPacket();
       packet.setUuid(this.id);
-<<<<<<< HEAD
       packet.setAction(ClientboundBossBarPacket.UPDATE_PROPERTIES);
-=======
-      packet.setAction(com.velocitypowered.proxy.protocol.packet.BossBar.UPDATE_STYLE);
       packet.setColor(COLORS_TO_PROTOCOL.get(bar.color()));
->>>>>>> f1cb3eb1
       packet.setOverlay(OVERLAY_TO_PROTOCOL.get(overlay));
       return packet;
     }
